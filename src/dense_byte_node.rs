--- conflicted
+++ resolved
@@ -1145,11 +1145,7 @@
         (Some(sibling_key_char), cf.rec().map(|node| &*node.borrow()))
     }
 
-<<<<<<< HEAD
-    fn get_node_at_key(&self, key: &[u8]) -> AbstractNodeRef<V, A> {
-=======
-    fn get_node_at_key(&self, key: &[u8]) -> AbstractNodeRef<'_, V> {
->>>>>>> 38f60f52
+    fn get_node_at_key(&self, key: &[u8]) -> AbstractNodeRef<'_, V, A> {
         if key.len() < 2 {
             if key.len() == 0 {
                 if !self.node_is_empty() {
@@ -1360,19 +1356,11 @@
         DENSE_BYTE_NODE_TAG
     }
     #[inline(always)]
-<<<<<<< HEAD
-    fn as_tagged(&self) -> TaggedNodeRef<V, A> {
+    fn as_tagged(&self) -> TaggedNodeRef<'_, V, A> {
         TaggedNodeRef::DenseByteNode(self)
     }
     #[inline(always)]
-    fn as_tagged_mut(&mut self) -> TaggedNodeRefMut<V, A> {
-=======
-    fn as_tagged(&self) -> TaggedNodeRef<'_, V> {
-        TaggedNodeRef::DenseByteNode(self)
-    }
-    #[inline(always)]
-    fn as_tagged_mut(&mut self) -> TaggedNodeRefMut<'_, V> {
->>>>>>> 38f60f52
+    fn as_tagged_mut(&mut self) -> TaggedNodeRefMut<'_, V, A> {
         TaggedNodeRefMut::DenseByteNode(self)
     }
     fn convert_to_cell_node(&mut self) -> TrieNodeODRc<V, A> {
@@ -1393,17 +1381,10 @@
     fn tag(&self) -> usize {
         CELL_BYTE_NODE_TAG
     }
-<<<<<<< HEAD
-    fn as_tagged(&self) -> TaggedNodeRef<V, A> {
+    fn as_tagged(&self) -> TaggedNodeRef<'_, V, A> {
         TaggedNodeRef::CellByteNode(self)
     }
-    fn as_tagged_mut(&mut self) -> TaggedNodeRefMut<V, A> {
-=======
-    fn as_tagged(&self) -> TaggedNodeRef<'_, V> {
-        TaggedNodeRef::CellByteNode(self)
-    }
-    fn as_tagged_mut(&mut self) -> TaggedNodeRefMut<'_, V> {
->>>>>>> 38f60f52
+    fn as_tagged_mut(&mut self) -> TaggedNodeRefMut<'_, V, A> {
         TaggedNodeRefMut::CellByteNode(self)
     }
     fn convert_to_cell_node(&mut self) -> TrieNodeODRc<V, A> {
