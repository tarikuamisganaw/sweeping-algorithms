--- conflicted
+++ resolved
@@ -1296,10 +1296,7 @@
     // * 2 = the item in slot1 has already been returned, so the next call to `next_items` must return
     // *   NODE_ITER_FINISHED
     // *==--==**==--==**==--==**==--==**==--==**==--==**==--==**==--==**==--==**==--==**==--==**==--==*
-<<<<<<< HEAD
     #[inline(always)]
-=======
->>>>>>> 04e0e577
     fn new_iter_token(&self) -> u128 {
         0
     }
@@ -2091,7 +2088,6 @@
     fn as_list_mut(&mut self) -> Option<&mut LineListNode<V>> {
         Some(self)
     }
-<<<<<<< HEAD
     #[cfg(feature = "bridge_nodes")]
     fn as_bridge(&self) -> Option<&crate::bridge_node::BridgeNode<V>> {
         None
@@ -2102,14 +2098,6 @@
     fn clone_self(&self) -> TrieNodeODRc<V> {
         TrieNodeODRc::new(self.clone())
     }
-=======
-    fn as_tagged(&self) -> TaggedNodeRef<V> {
-        TaggedNodeRef::LineListNode(self)
-    }
-    fn clone_self(&self) -> TrieNodeODRc<V> {
-        TrieNodeODRc::new(self.clone())
-    }
->>>>>>> 04e0e577
 }
 
 /// DEBUG-ONLY  Performs some validity tests to catch malformed ListNodes before they can wreak more havoc
